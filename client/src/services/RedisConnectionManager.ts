--- conflicted
+++ resolved
@@ -170,24 +170,11 @@
 							reason: "connection_lost",
 						})
 					);
-<<<<<<< HEAD
-					logger.warn(
-						`Notified server about worker ${workerId} disconnection`
-					);
-				}
-			}
-		} catch (error) {
-			logger.error(
-				"Failed to notify server about worker disconnection",
-				error
-			);
-=======
 					logger.warn(`Notified server about worker ${workerId} disconnection`);
 				}
 			}
 		} catch (error) {
 			logger.error("Failed to notify server about worker disconnection", error);
->>>>>>> 37ca8c95
 		}
 	}
 
