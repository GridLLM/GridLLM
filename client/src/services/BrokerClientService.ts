import { EventEmitter } from "events";
import { config } from "@/config";
import { logger } from "@/utils/logger";
import { RedisConnectionManager } from "./RedisConnectionManager";
import { OllamaService } from "./OllamaService";
import { WorkQueueService } from "./WorkQueueService";
import {
	NodeCapabilities,
	WorkerStatus,
	BrokerConnection,
	InferenceRequest,
	InferenceResponse,
} from "@/types";
import { Job } from "bullmq";

export class BrokerClientService extends EventEmitter {
	private redisManager: RedisConnectionManager;
	private ollamaService: OllamaService;
	private workQueueService: WorkQueueService | null = null;
	private isConnected: boolean = false;
	private reconnectAttempts: number = 0;
	private heartbeatInterval: NodeJS.Timeout | null = null;
	private resourceCheckInterval: NodeJS.Timeout | null = null;
	private capabilities: NodeCapabilities | null = null;

	constructor() {
		super();
		this.redisManager = RedisConnectionManager.getInstance();
		this.ollamaService = new OllamaService();
	}

	async initialize(): Promise<void> {
		try {
			logger.info("Initializing broker client service");

			// Connect to Redis
			await this.redisManager.connect();

			// Check Ollama health
			const ollamaHealthy = await this.ollamaService.checkHealth();
			if (!ollamaHealthy) {
				throw new Error("Ollama service is not available");
			}

			// Gather node capabilities
			this.capabilities = await this.gatherNodeCapabilities();

			// Initialize work queue service
			this.workQueueService = new WorkQueueService(
				config.worker.id,
				this.capabilities,
				this.processInferenceJob.bind(this)
			);

			// Setup event listeners
			this.setupEventListeners();

			logger.info("Broker client service initialized successfully");
		} catch (error) {
			logger.error("Failed to initialize broker client service", error);
			throw error;
		}
	}

	async start(): Promise<void> {
		try {
			if (!this.workQueueService || !this.capabilities) {
				throw new Error("Service not initialized. Call initialize() first.");
			}

			logger.info("Starting broker client service");

			// Start work queue service
			await this.workQueueService.start();

			// Connect to broker
			await this.connectToBroker();

			// Start heartbeat
			this.startHeartbeat();

			// Start resource monitoring
			this.startResourceMonitoring();

			this.isConnected = true;
			this.emit("connected");

			logger.info("Broker client service started successfully");
		} catch (error) {
			logger.error("Failed to start broker client service", error);
			throw error;
		}
	}

	async stop(): Promise<void> {
		try {
			logger.info("Stopping broker client service");

			this.isConnected = false;

			// Stop intervals
			if (this.heartbeatInterval) {
				clearInterval(this.heartbeatInterval);
				this.heartbeatInterval = null;
			}

			if (this.resourceCheckInterval) {
				clearInterval(this.resourceCheckInterval);
				this.resourceCheckInterval = null;
			}

			// Stop work queue service
			if (this.workQueueService) {
				await this.workQueueService.stop();
			}

			// Disconnect from broker
			await this.disconnectFromBroker();

			// Disconnect from Redis
			await this.redisManager.disconnect();

			this.emit("disconnected");

			logger.info("Broker client service stopped successfully");
		} catch (error) {
			logger.error("Error stopping broker client service", error);
			throw error;
		}
	}

	private async gatherNodeCapabilities(): Promise<NodeCapabilities> {
		try {
			logger.info("Gathering node capabilities");

			const models = await this.ollamaService.getAvailableModels();

			const capabilities: NodeCapabilities = {
				workerId: config.worker.id,
				availableModels: models,
				maxConcurrentTasks: config.worker.maxConcurrentJobs,
				supportedFormats: ["json", "text"],
				lastUpdated: new Date(),
			};

			logger.info("Node capabilities gathered", {
				workerId: capabilities.workerId,
				modelCount: capabilities.availableModels.length,
				maxConcurrentTasks: capabilities.maxConcurrentTasks,
			});

			return capabilities;
		} catch (error) {
			logger.error("Failed to gather node capabilities", error);
			throw error;
		}
	}

	private async connectToBroker(): Promise<void> {
		try {
			logger.info("Connecting to broker");

			// Authenticate with broker
			await this.authenticate();

			// Register with broker
			await this.registerWithBroker();

			// Subscribe to relevant channels
			await this.subscribeToChannels();

			this.reconnectAttempts = 0;
			logger.info("Connected to broker successfully");
		} catch (error) {
			logger.error("Failed to connect to broker", error);
			await this.handleConnectionError();
			throw error;
		}
	}

	private async authenticate(): Promise<void> {
		try {
			const authPayload = {
				workerId: config.worker.id,
				token: config.broker.authToken,
				timestamp: Date.now(),
			};

			await this.redisManager.setWithExpiry(
				`auth:${config.worker.id}`,
				JSON.stringify(authPayload),
				3600 // 1 hour
			);

			logger.debug("Authentication successful");
		} catch (error) {
			logger.error("Authentication failed", error);
			throw new Error("Failed to authenticate with broker");
		}
	}

	private async registerWithBroker(): Promise<void> {
		if (!this.capabilities) {
			throw new Error("Node capabilities not available");
		}

		try {
			const registrationData = {
				workerId: config.worker.id,
				capabilities: this.capabilities,
				status: "online",
				registeredAt: new Date().toISOString(),
			};

			await this.redisManager.hset(
				"workers",
				config.worker.id,
				JSON.stringify(registrationData)
			);

			await this.redisManager.publish(
				"worker:registered",
				JSON.stringify(registrationData)
			);

			logger.info("Registered with broker", {
				workerId: config.worker.id,
			});
		} catch (error) {
			logger.error("Failed to register with broker", error);
			throw error;
		}
	}

	private async subscribeToChannels(): Promise<void> {
		try {
			// Subscribe to worker-specific channel
			await this.redisManager.subscribe(
				`worker:${config.worker.id}`,
				this.handleWorkerMessage.bind(this)
			);

			// Subscribe to broadcast channel
			await this.redisManager.subscribe(
				"broadcast",
				this.handleBroadcastMessage.bind(this)
			);

			// Subscribe to system events
			await this.redisManager.subscribe(
				"system:events",
				this.handleSystemEvent.bind(this)
			);

			logger.info("Subscribed to broker channels");
		} catch (error) {
			logger.error("Failed to subscribe to channels", error);
			throw error;
		}
	}

	private async disconnectFromBroker(): Promise<void> {
		try {
			if (!this.isConnected) return;

			logger.info("Disconnecting from broker");

			// Unregister from broker
			await this.unregisterFromBroker();

			// Unsubscribe from channels
			await this.redisManager.unsubscribe(`worker:${config.worker.id}`);
			await this.redisManager.unsubscribe("broadcast");
			await this.redisManager.unsubscribe("system:events");

			logger.info("Disconnected from broker");
		} catch (error) {
			logger.error("Error disconnecting from broker", error);
		}
	}

	private async unregisterFromBroker(): Promise<void> {
		try {
			await this.redisManager.delete(`workers:${config.worker.id}`);

			await this.redisManager.publish(
				"worker:unregistered",
				JSON.stringify({
					workerId: config.worker.id,
					timestamp: new Date().toISOString(),
				})
			);

			logger.info("Unregistered from broker");
		} catch (error) {
			logger.error("Failed to unregister from broker", error);
		}
	}

	private setupEventListeners(): void {
		// Handle Redis connection events
		this.redisManager.getMainConnection().on("error", (error) => {
			logger.error("Redis connection error", error);
			this.handleConnectionError();
		});

		this.redisManager.getMainConnection().on("close", () => {
			logger.warn("Redis connection closed");
			this.handleConnectionError();
		});
	}

	private async handleConnectionError(): Promise<void> {
		this.isConnected = false;
		this.emit("connection_error");

		if (this.reconnectAttempts < config.broker.maxReconnectAttempts) {
			this.reconnectAttempts++;
			const delay =
				config.broker.reconnectDelay * Math.pow(2, this.reconnectAttempts - 1);

			logger.info("Attempting to reconnect to broker", {
				attempt: this.reconnectAttempts,
				delay,
			});

			setTimeout(async () => {
				try {
					await this.connectToBroker();
					this.isConnected = true;
					this.emit("reconnected");
				} catch (error) {
					logger.error("Reconnection attempt failed", error);
					this.handleConnectionError();
				}
			}, delay);
		} else {
			logger.error("Max reconnection attempts reached");
			this.emit("max_reconnect_attempts_reached");
		}
	}

	private startHeartbeat(): void {
		if (this.heartbeatInterval) {
			clearInterval(this.heartbeatInterval);
		}

		this.heartbeatInterval = setInterval(async () => {
			try {
				await this.sendHeartbeat();
			} catch (error) {
				logger.error("Heartbeat failed", error);
				this.handleConnectionError();
			}
		}, config.broker.heartbeatInterval);

		logger.info("Heartbeat started", {
			interval: config.broker.heartbeatInterval,
		});
	}

	private async sendHeartbeat(): Promise<void> {
		if (!this.workQueueService) return;

		const status = await this.workQueueService.getWorkerStatus();

		const heartbeatData = {
			workerId: config.worker.id,
			status: status.status,
			timestamp: new Date().toISOString(),
			currentJobs: status.currentJobs,
			connectionHealth: status.connectionHealth,
		};

		await this.redisManager.setWithExpiry(
			`heartbeat:${config.worker.id}`,
			JSON.stringify(heartbeatData),
			(config.broker.heartbeatInterval * 2) / 1000 // TTL is 2x heartbeat interval
		);

		await this.redisManager.publish(
			"worker:heartbeat",
			JSON.stringify(heartbeatData)
		);

		logger.debug("Heartbeat sent", { workerId: config.worker.id });
	}

	private startResourceMonitoring(): void {
		if (this.resourceCheckInterval) {
			clearInterval(this.resourceCheckInterval);
		}

		this.resourceCheckInterval = setInterval(async () => {
			try {
				await this.updateCapabilities();
			} catch (error) {
				logger.error("Resource monitoring failed", error);
			}
		}, config.worker.resourceCheckInterval);

		logger.info("Resource monitoring started", {
			interval: config.worker.resourceCheckInterval,
		});
	}

	private async updateCapabilities(): Promise<void> {
		if (!this.capabilities) return;

		try {
			// Resume worker if it was paused
			if (this.workQueueService) {
				await this.workQueueService.resume();
			}

			// Update capabilities
			this.capabilities.lastUpdated = new Date();

			// Update broker with new capabilities
			await this.redisManager.hset(
				"workers",
				config.worker.id,
				JSON.stringify({
					workerId: config.worker.id,
					capabilities: this.capabilities,
					status: "online",
					lastUpdated: new Date().toISOString(),
				})
			);
		} catch (error) {
			logger.error("Failed to update capabilities", error);
		}
	}

	private async processInferenceJob(
		job: Job<InferenceRequest>
	): Promise<InferenceResponse> {
		const request = job.data;

		try {
			// Update job progress
			await job.updateProgress(10);

			// Validate model availability
			const isModelValid = await this.ollamaService.validateModel(
				request.model
			);
			if (!isModelValid) {
				throw new Error(`Model ${request.model} is not available`);
			}

			await job.updateProgress(25);

			// Check if this is an embedding request
<<<<<<< HEAD
			const isEmbeddingRequest =
				request.metadata?.requestType === "embedding";
=======
			const isEmbeddingRequest = request.metadata?.requestType === "embedding";
>>>>>>> 37ca8c95

			logger.info("Processing job assignment", {
				jobId: job.id,
				requestType: request.metadata?.requestType,
				isEmbeddingRequest,
				hasInput: !!request.input,
				hasPrompt: !!request.prompt,
				metadata: request.metadata,
			});

			// Process request based on type
			let result: InferenceResponse | undefined;

			if (isEmbeddingRequest) {
				logger.info("Handling as embedding request");
				// Handle embedding request
				result = await this.ollamaService.generateEmbedding(request);
			} else if (request.stream) {
				logger.info("Handling as streaming inference request");
				// For streaming inference, publish each chunk as it arrives
				let fullResponse = "";
				for await (const chunk of this.ollamaService.generateStreamResponse(
					request
				)) {
					fullResponse += chunk.response;
					await job.updateProgress(25 + (chunk.done ? 50 : 25));

					// Publish streaming chunk to the stream channel
					await this.redisManager.publish(
						`job:stream:${request.id}`,
						JSON.stringify({
							jobId: request.id,
							workerId: config.worker.id,
							chunk: {
								id: chunk.id,
								response: chunk.response,
								done: chunk.done,
							},
							timestamp: new Date().toISOString(),
						})
					);

					if (chunk.done) {
						result = {
							id: request.id,
							response: fullResponse,
							done: true,
						};
						break;
					}
				}
			} else {
				// Non-streaming inference
				result = await this.ollamaService.generateResponse(request);
			}

			if (!result) {
				throw new Error("No result generated from inference");
			}

			await job.updateProgress(100);

			// Notify broker of completion
			await this.redisManager.publish(
				"job:completed",
				JSON.stringify({
					jobId: job.id,
					workerId: config.worker.id,
					result,
					timestamp: new Date().toISOString(),
				})
			);

			// Publish result to specific job channel for synchronous waiting
			await this.redisManager.publish(
				`job:result:${request.id}`,
				JSON.stringify({
					jobId: request.id,
					workerId: config.worker.id,
					result,
					timestamp: new Date().toISOString(),
				})
			);

			return result;
		} catch (error) {
			// Notify broker of failure
			await this.redisManager.publish(
				"job:failed",
				JSON.stringify({
					jobId: job.id,
					workerId: config.worker.id,
					error: error instanceof Error ? error.message : "Unknown error",
					timestamp: new Date().toISOString(),
				})
			);

			// Publish error to specific job channel for synchronous waiting
			await this.redisManager.publish(
				`job:result:${request.id}`,
				JSON.stringify({
					jobId: request.id,
					workerId: config.worker.id,
					error: error instanceof Error ? error.message : "Unknown error",
					timestamp: new Date().toISOString(),
				})
			);

			throw error;
		}
	}

	private handleWorkerMessage(message: string): void {
		try {
			const data = JSON.parse(message);
			logger.debug("Received worker message", { type: data.type, data });

			switch (data.type) {
				case "pause":
					this.pauseWorker();
					break;
				case "resume":
					this.resumeWorker();
					break;
				case "shutdown":
					this.gracefulShutdown();
					break;
				case "update_capabilities":
					this.updateCapabilities();
					break;
				default:
					logger.warn("Unknown worker message type", {
						type: data.type,
					});
			}
		} catch (error) {
			logger.error("Failed to handle worker message", { message, error });
		}
	}

	private handleBroadcastMessage(message: string): void {
		try {
			const data = JSON.parse(message);
			logger.debug("Received broadcast message", { type: data.type });

			switch (data.type) {
				case "maintenance_mode":
					logger.info("Broker entering maintenance mode");
					this.emit("maintenance_mode", data);
					break;
				case "system_shutdown":
					logger.info("System shutdown initiated");
					this.gracefulShutdown();
					break;
				default:
					logger.debug("Unhandled broadcast message", {
						type: data.type,
					});
			}
		} catch (error) {
			logger.error("Failed to handle broadcast message", {
				message,
				error,
			});
		}
	}

	private handleSystemEvent(message: string): void {
		try {
			const event = JSON.parse(message);
			logger.info("System event received", { type: event.type });
			this.emit("system_event", event);
		} catch (error) {
			logger.error("Failed to handle system event", { message, error });
		}
	}

	private async pauseWorker(): Promise<void> {
		if (this.workQueueService) {
			await this.workQueueService.pause();
			logger.info("Worker paused");
		}
	}

	private async resumeWorker(): Promise<void> {
		if (this.workQueueService) {
			await this.workQueueService.resume();
			logger.info("Worker resumed");
		}
	}

	private async gracefulShutdown(): Promise<void> {
		logger.info("Initiating graceful shutdown");
		this.emit("shutdown_requested");

		setTimeout(() => {
			this.stop().catch((error) => {
				logger.error("Error during graceful shutdown", error);
				process.exit(1);
			});
		}, 5000); // 5 second delay for graceful shutdown
	}

	// Public methods
	async getStatus(): Promise<WorkerStatus | null> {
		if (!this.workQueueService) return null;
		return await this.workQueueService.getWorkerStatus();
	}

	getConnectionStatus(): BrokerConnection {
		const connectionStatus: BrokerConnection = {
			isConnected: this.isConnected,
			reconnectAttempts: this.reconnectAttempts,
		};

		if (this.isConnected) {
			connectionStatus.lastConnected = new Date();
		}

		return connectionStatus;
	}

	getCapabilities(): NodeCapabilities | null {
		return this.capabilities;
	}

	async addJob(request: InferenceRequest): Promise<void> {
		if (!this.workQueueService) {
			throw new Error("Work queue service not available");
		}

		await this.workQueueService.addJob(request);
	}

	async submitAndWait(request: InferenceRequest): Promise<InferenceResponse> {
		if (!this.workQueueService) {
			throw new Error("Work queue service not available");
		}

		const workQueue = this.workQueueService; // Store reference to avoid null check issues

		return new Promise(async (resolve, reject) => {
			const timeout = setTimeout(() => {
				reject(
					new Error(`Inference request timed out after ${request.timeout}ms`)
				);
			}, request.timeout);

			try {
				// Subscribe to job completion events for this specific request
				const resultChannel = `job:result:${request.id}`;

				const handleResult = (message: string) => {
					try {
						const data = JSON.parse(message);

						if (data.jobId === request.id) {
							clearTimeout(timeout);
							this.redisManager.unsubscribe(resultChannel);

							if (data.error) {
								reject(new Error(data.error));
							} else {
								resolve(data.result);
							}
						}
					} catch (error) {
						logger.error("Failed to parse job result", error);
					}
				};

				// Subscribe to results before submitting the job
				await this.redisManager.subscribe(resultChannel, handleResult);

				// Submit the job to the network
				await workQueue.addJob(request);

				logger.info("Job submitted and waiting for result", {
					id: request.id,
					timeout: request.timeout,
				});
			} catch (error) {
				clearTimeout(timeout);
				reject(error);
			}
		});
	}
}

export default BrokerClientService;<|MERGE_RESOLUTION|>--- conflicted
+++ resolved
@@ -452,12 +452,7 @@
 			await job.updateProgress(25);
 
 			// Check if this is an embedding request
-<<<<<<< HEAD
-			const isEmbeddingRequest =
-				request.metadata?.requestType === "embedding";
-=======
 			const isEmbeddingRequest = request.metadata?.requestType === "embedding";
->>>>>>> 37ca8c95
 
 			logger.info("Processing job assignment", {
 				jobId: job.id,
