import { EventEmitter } from "events";
import { RedisService } from "./RedisService";
import { WorkerRegistry } from "./WorkerRegistry";
import {
	InferenceRequest,
	InferenceResponse,
	JobAssignment,
	WorkerInfo,
} from "@/types";
import { config } from "@/config";
import { logger } from "@/utils/logger";

export class JobScheduler extends EventEmitter {
	private redis: RedisService;
	private workerRegistry: WorkerRegistry;
	private activeJobs: Map<string, JobAssignment> = new Map();
	private jobQueue: InferenceRequest[] = [];
	private processingInterval: NodeJS.Timeout | null = null;

	constructor(workerRegistry: WorkerRegistry) {
		super();
		this.redis = RedisService.getInstance();
		this.workerRegistry = workerRegistry;
	}

	async initialize(): Promise<void> {
		try {
			logger.info("Initializing job scheduler");

			// Subscribe to job completion events
			await this.redis.subscribe(
				"job:completed",
				this.handleJobCompleted.bind(this)
			);
			await this.redis.subscribe("job:failed", this.handleJobFailed.bind(this));
			await this.redis.subscribe(
				"job:timeout",
				this.handleJobTimeout.bind(this)
			);

			// Subscribe to worker events to handle orphaned jobs
			this.workerRegistry.on(
				"worker_removed",
				this.handleWorkerDisconnection.bind(this)
			);

			// Load any existing jobs from Redis
			await this.loadExistingJobs();

			// Start job processing interval
			this.startProcessingInterval();

			logger.info("Job scheduler initialized successfully");
		} catch (error) {
			logger.error("Failed to initialize job scheduler", error);
			throw error;
		}
	}

	async stop(): Promise<void> {
		logger.info("Stopping job scheduler");

		if (this.processingInterval) {
			clearInterval(this.processingInterval);
			this.processingInterval = null;
		}

		// Unsubscribe from events
		await this.redis.unsubscribe("job:completed");
		await this.redis.unsubscribe("job:failed");
		await this.redis.unsubscribe("job:timeout");

		// Wait for active jobs to complete or timeout
		await this.waitForActiveJobs();

		this.activeJobs.clear();
		this.jobQueue.length = 0;

		logger.info("Job scheduler stopped");
	}

	private async loadExistingJobs(): Promise<void> {
		try {
			// Load active jobs from Redis
			const activeJobsData = await this.redis.hgetall("active_jobs");

			for (const [jobId, data] of Object.entries(activeJobsData)) {
				try {
					const jobAssignment = JSON.parse(data) as JobAssignment;

					// Check if job has timed out
					const now = Date.now();
					const assignedTime = new Date(jobAssignment.assignedAt).getTime();

					if (now - assignedTime > jobAssignment.timeout) {
						// Job has timed out, remove it
						await this.handleJobTimeout(JSON.stringify({ jobId }));
					} else {
						this.activeJobs.set(jobId, jobAssignment);
						logger.job(jobId, "Loaded existing active job");
					}
				} catch (error) {
					logger.error(`Failed to parse job data for ${jobId}`, error);
					await this.redis.hdel("active_jobs", jobId);
				}
			}

			// Load queued jobs from Redis
			const queuedJobsData = await this.redis.get("job_queue");
			if (queuedJobsData) {
				try {
					this.jobQueue = JSON.parse(queuedJobsData);
					logger.info(`Loaded ${this.jobQueue.length} queued jobs`);
				} catch (error) {
					logger.error("Failed to parse queued jobs data", error);
					await this.redis.delete("job_queue");
				}
			}

			logger.info(
				`Loaded ${this.activeJobs.size} active jobs and ${this.jobQueue.length} queued jobs`
			);
		} catch (error) {
			logger.error("Failed to load existing jobs", error);
		}
	}

	private startProcessingInterval(): void {
		this.processingInterval = setInterval(async () => {
			await this.processJobQueue();
			await this.checkForOrphanedJobs(); // Add orphaned job checking
		}, 1000); // Process every second

		logger.info("Job processing interval started");
	}

	private async processJobQueue(): Promise<void> {
		if (this.jobQueue.length === 0) {
			return;
		}

<<<<<<< HEAD
		logger.info(
			`Processing job queue: ${this.jobQueue.length} jobs waiting`
		);
=======
		logger.info(`Processing job queue: ${this.jobQueue.length} jobs waiting`);
>>>>>>> 37ca8c95

		// Sort jobs by priority
		this.jobQueue.sort((a, b) => {
			const priorityOrder = { high: 3, medium: 2, low: 1 };
			return (
				(priorityOrder[b.priority || "medium"] || 2) -
				(priorityOrder[a.priority || "medium"] || 2)
			);
		});

		const processedJobs: string[] = [];

		for (let i = 0; i < this.jobQueue.length; i++) {
			const job = this.jobQueue[i];
			if (!job) continue;

			logger.info(
				`Attempting to assign job ${job.id} (priority: ${job.priority}, orphaned: ${job.metadata?.orphaned})`
			);

			const worker = this.selectWorkerForJob(job);

			if (worker) {
<<<<<<< HEAD
				logger.info(
					`Assigning job ${job.id} to worker ${worker.workerId}`
				);
=======
				logger.info(`Assigning job ${job.id} to worker ${worker.workerId}`);
>>>>>>> 37ca8c95
				const wasAssigned = await this.assignJobToWorker(job, worker);
				if (wasAssigned) {
					processedJobs.push(job.id);
				} else {
					logger.warn(
						`Job ${job.id} assignment to worker ${worker.workerId} failed - keeping in queue`
					);
				}
			} else {
<<<<<<< HEAD
				logger.warn(
					`No suitable worker found for job ${job.id} (model: ${job.model})`
				);

				// Log available workers for debugging
				const availableWorkers =
					this.workerRegistry.getAvailableWorkers();
				const modelWorkers = this.workerRegistry.getWorkersByModel(
					job.model
				);
				logger.warn(
					`Available workers: ${availableWorkers.length}, Workers with model ${job.model}: ${modelWorkers.length}`
				);
=======
				// Check if there are workers with the required model that are just busy
				const modelWorkers = this.workerRegistry.getWorkersByModel(job.model);
				const busyModelWorkers = modelWorkers.filter(
					(w) =>
						w.status === "online" &&
						w.currentJobs >= config.jobs.maxConcurrentJobsPerWorker
				);

				// Debug: log all model workers and their status
				if (logger.isDebugEnabled()) {
					logger.debug(
						`Model workers for ${job.model}: ${modelWorkers.map((w) => `${w.workerId}(${w.status},jobs:${w.currentJobs},max:${config.jobs.maxConcurrentJobsPerWorker})`).join(", ")}`
					);
				}

				if (busyModelWorkers.length > 0) {
					// Workers with the model exist but are busy - keep job in queue
					if (logger.isDebugEnabled()) {
						logger.debug(
							`Job ${job.id} waiting: ${busyModelWorkers.length} workers have model ${job.model} but are busy (${busyModelWorkers.map((w) => `${w.workerId}:${w.currentJobs}`).join(", ")}) - keeping in queue`
						);
					}
				} else {
					// No workers with this model exist or workers are offline
					logger.warn(
						`No suitable worker found for job ${job.id} (model: ${job.model}) - no workers have this model or all are offline`
					);
				}
>>>>>>> 37ca8c95
			}
		}

		// Remove processed jobs from queue
		this.jobQueue = this.jobQueue.filter(
			(job) => !processedJobs.includes(job.id)
		);

		// Update queue in Redis
		if (processedJobs.length > 0) {
			await this.redis.set("job_queue", JSON.stringify(this.jobQueue));
			logger.info(`Processed ${processedJobs.length} jobs from queue`);
		}
	}

	private async checkForOrphanedJobs(): Promise<void> {
		if (this.activeJobs.size === 0) {
			return;
		}

		const now = Date.now();
		const orphanCheckThreshold = 10000; // 10 seconds - much faster than heartbeat timeout

		for (const [jobId, jobAssignment] of this.activeJobs.entries()) {
			const assignedTime = new Date(jobAssignment.assignedAt).getTime();
			const timeSinceAssigned = now - assignedTime;

			// If job has been assigned for more than 10 seconds, check if worker is still alive
			if (timeSinceAssigned > orphanCheckThreshold) {
<<<<<<< HEAD
				const worker = this.workerRegistry.getWorker(
					jobAssignment.workerId
				);
=======
				const worker = this.workerRegistry.getWorker(jobAssignment.workerId);
>>>>>>> 37ca8c95

				if (!worker) {
					// Worker no longer exists, orphan the job immediately
					logger.error(
						`Job ${jobId} orphaned - worker ${jobAssignment.workerId} no longer exists`
					);
<<<<<<< HEAD
					await this.orphanJob(
						jobId,
						jobAssignment,
						"worker_not_found"
					);
=======
					await this.orphanJob(jobId, jobAssignment, "worker_not_found");
>>>>>>> 37ca8c95
					continue;
				}

				// Check if worker is still responding
				const lastHeartbeat = new Date(worker.lastHeartbeat).getTime();
				const timeSinceHeartbeat = now - lastHeartbeat;

				if (timeSinceHeartbeat > 15000) {
					// 15 seconds since last heartbeat
					logger.error(
						`Job ${jobId} orphaned - worker ${jobAssignment.workerId} not responding (${timeSinceHeartbeat}ms since last heartbeat)`
					);
<<<<<<< HEAD
					await this.orphanJob(
						jobId,
						jobAssignment,
						"worker_not_responding"
					);
=======
					await this.orphanJob(jobId, jobAssignment, "worker_not_responding");
>>>>>>> 37ca8c95
				}
			}
		}
	}

	private async orphanJob(
		jobId: string,
		jobAssignment: JobAssignment,
		reason: string
	): Promise<void> {
		try {
			// Remove from active jobs
			this.activeJobs.delete(jobId);
			await this.redis.hdel("active_jobs", jobId);

			// Mark worker as available (if it still exists)
<<<<<<< HEAD
			const worker = this.workerRegistry.getWorker(
				jobAssignment.workerId
			);
			if (worker) {
				await this.workerRegistry.markWorkerAvailable(
					jobAssignment.workerId
				);
=======
			const worker = this.workerRegistry.getWorker(jobAssignment.workerId);
			if (worker) {
				await this.workerRegistry.markWorkerAvailable(jobAssignment.workerId);
>>>>>>> 37ca8c95
			}

			// Create orphaned request with high priority
			const orphanedRequest: InferenceRequest = {
				...jobAssignment.request,
				priority: "high",
				metadata: {
					...jobAssignment.request.metadata,
					orphaned: true,
					originalWorkerId: jobAssignment.workerId,
					orphanedAt: new Date().toISOString(),
					orphanReason: reason,
<<<<<<< HEAD
					requeueCount:
						(jobAssignment.request.metadata?.requeueCount || 0) + 1,
=======
					requeueCount: (jobAssignment.request.metadata?.requeueCount || 0) + 1,
>>>>>>> 37ca8c95
				},
			};

			// Add to front of queue for immediate processing
			this.jobQueue.unshift(orphanedRequest);
			await this.redis.set("job_queue", JSON.stringify(this.jobQueue));

			logger.error(
				`ORPHANED JOB REQUEUED: Job ${jobId} added to front of queue (queue size: ${this.jobQueue.length})`
			);

			this.emit("job_orphaned", {
				jobAssignment,
				originalWorkerId: jobAssignment.workerId,
				requeuedRequest: orphanedRequest,
				reason,
			});

			logger.warn(
				`Job ${jobId} orphaned and requeued with high priority due to: ${reason}`,
				{
					originalWorkerId: jobAssignment.workerId,
					requeueCount: orphanedRequest.metadata?.requeueCount,
					queueSize: this.jobQueue.length,
				}
			);
		} catch (error) {
			logger.error(`Failed to orphan job ${jobId}`, error);
		}
	}

	private selectWorkerForJob(job: InferenceRequest): WorkerInfo | null {
		// Get workers that have the required model
		const candidateWorkers = this.workerRegistry.getAvailableWorkersByModel(
			job.model
		);

		logger.debug(
			`Selecting worker for job ${job.id}: found ${candidateWorkers.length} candidates for model ${job.model}`
		);

		if (candidateWorkers.length === 0) {
			// Debug: check if there are any workers with this model at all
			const allWorkers = this.workerRegistry.getWorkersByModel(job.model);
			const onlineWorkers = this.workerRegistry.getOnlineWorkers();
			logger.debug(
				`No available workers for model ${job.model}. Total workers with model: ${allWorkers.length}, Online workers: ${onlineWorkers.length}`
			);
			return null;
		}

		// Select worker with lowest current load (fewest active jobs)
		candidateWorkers.sort((a, b) => {
			// Primary sort: current job count (ascending)
			if (a.currentJobs !== b.currentJobs) {
				return a.currentJobs - b.currentJobs;
			}

			// Secondary sort: performance tier (high > medium > low)
			const tierOrder = { high: 3, medium: 2, low: 1 };
			return (
				(tierOrder[b.capabilities.performanceTier] || 2) -
				(tierOrder[a.capabilities.performanceTier] || 2)
			);
		});

		const selectedWorker = candidateWorkers[0];
		if (selectedWorker) {
			logger.debug(
				`Selected worker ${selectedWorker.workerId} for job ${job.id} (${selectedWorker.currentJobs} current jobs)`
			);
		}

		return selectedWorker || null;
	}

	private async assignJobToWorker(
		job: InferenceRequest,
		worker: WorkerInfo
	): Promise<boolean> {
		try {
			// Double-check that worker is still available before assignment
<<<<<<< HEAD
			const currentWorker = this.workerRegistry.getWorker(
				worker.workerId
			);
=======
			const currentWorker = this.workerRegistry.getWorker(worker.workerId);
>>>>>>> 37ca8c95
			if (!currentWorker) {
				logger.warn(
					`Worker ${worker.workerId} no longer available, cannot assign job ${job.id}`
				);
				return false; // Job will remain in queue for next iteration
			}

			// Check if worker has responded recently
<<<<<<< HEAD
			const lastHeartbeat = new Date(
				currentWorker.lastHeartbeat
			).getTime();
=======
			const lastHeartbeat = new Date(currentWorker.lastHeartbeat).getTime();
>>>>>>> 37ca8c95
			const timeSinceHeartbeat = Date.now() - lastHeartbeat;

			if (timeSinceHeartbeat > 10000) {
				// 10 seconds
				logger.warn(
					`Worker ${worker.workerId} hasn't responded recently (${timeSinceHeartbeat}ms), skipping assignment`
				);
				return false; // Job will remain in queue for next iteration
			}

			const jobAssignment: JobAssignment = {
				jobId: job.id,
				workerId: worker.workerId,
				request: job,
				assignedAt: new Date(),
				timeout: job.timeout || config.jobs.timeout,
			};

			// Store assignment
			this.activeJobs.set(job.id, jobAssignment);
			await this.redis.hset(
				"active_jobs",
				job.id,
				JSON.stringify(jobAssignment)
			);

			// Mark worker as busy
			await this.workerRegistry.markWorkerBusy(worker.workerId);

			// Send job to worker
			await this.redis.publish(
				`worker:${worker.workerId}:job`,
				JSON.stringify({
					type: "job_assignment",
					job: jobAssignment,
				})
			);

			// Set timeout for job
			setTimeout(() => {
				this.handleJobTimeout(JSON.stringify({ jobId: job.id }));
			}, jobAssignment.timeout);

			this.emit("job_assigned", jobAssignment);
			logger.job(job.id, "Job assigned to worker", {
				workerId: worker.workerId,
				model: job.model,
			});

			return true; // Assignment successful
		} catch (error) {
			logger.error("Failed to assign job to worker", error);
			return false; // Assignment failed
		}
	}

	private async handleJobCompleted(message: string): Promise<void> {
		try {
			const data = JSON.parse(message);
			const jobAssignment = this.activeJobs.get(data.jobId);

			if (jobAssignment) {
				// Remove from active jobs
				this.activeJobs.delete(data.jobId);
				await this.redis.hdel("active_jobs", data.jobId);

				// Mark worker as available
				await this.workerRegistry.markWorkerAvailable(jobAssignment.workerId);

				this.emit("job_completed", {
					jobAssignment,
					result: data.result,
					workerId: data.workerId,
				});

				logger.job(data.jobId, "Job completed successfully", {
					workerId: data.workerId,
					duration: Date.now() - new Date(jobAssignment.assignedAt).getTime(),
				});
			}
		} catch (error) {
			logger.error("Failed to handle job completion", error);
		}
	}

	private async handleJobFailed(message: string): Promise<void> {
		try {
			const data = JSON.parse(message);
			const jobAssignment = this.activeJobs.get(data.jobId);

			if (jobAssignment) {
				// Remove from active jobs
				this.activeJobs.delete(data.jobId);
				await this.redis.hdel("active_jobs", data.jobId);

				// Mark worker as available
				await this.workerRegistry.markWorkerAvailable(jobAssignment.workerId);

				// Check if we should retry the job
				const retryCount =
					(jobAssignment.request.metadata?.retryCount || 0) + 1;

				if (retryCount <= config.jobs.retryAttempts) {
					// Retry the job
					jobAssignment.request.metadata = {
						...jobAssignment.request.metadata,
						retryCount,
					};

					// Add back to queue with delay
					setTimeout(() => {
						this.addJob(jobAssignment.request);
					}, config.jobs.retryDelay);

					logger.job(data.jobId, "Job failed, scheduling retry", {
						retryCount,
						error: data.error,
					});
				} else {
					// Max retries reached
					this.emit("job_failed", {
						jobAssignment,
						error: data.error,
						workerId: data.workerId,
					});

					logger.job(data.jobId, "Job failed permanently", {
						workerId: data.workerId,
						error: data.error,
						retryCount,
					});
				}
			}
		} catch (error) {
			logger.error("Failed to handle job failure", error);
		}
	}

	private async handleJobTimeout(message: string): Promise<void> {
		try {
			const data = JSON.parse(message);
			const jobAssignment = this.activeJobs.get(data.jobId);

			if (jobAssignment) {
				// Remove from active jobs
				this.activeJobs.delete(data.jobId);
				await this.redis.hdel("active_jobs", data.jobId);

				// Mark worker as available
				await this.workerRegistry.markWorkerAvailable(jobAssignment.workerId);

				// Notify worker to cancel the job
				await this.redis.publish(
					`worker:${jobAssignment.workerId}:job`,
					JSON.stringify({
						type: "job_cancellation",
						jobId: data.jobId,
					})
				);

				this.emit("job_timeout", {
					jobAssignment,
					workerId: jobAssignment.workerId,
				});

				logger.job(data.jobId, "Job timed out", {
					workerId: jobAssignment.workerId,
					timeout: jobAssignment.timeout,
				});
			}
		} catch (error) {
			logger.error("Failed to handle job timeout", error);
		}
	}

	private async handleWorkerDisconnection(worker: any): Promise<void> {
		try {
			logger.error(
				"WORKER DISCONNECTION DETECTED - Handling worker disconnection",
				{
					workerId: worker.workerId,
				}
			);

			// Find all active jobs assigned to this worker
			const orphanedJobs: JobAssignment[] = [];

			for (const [jobId, jobAssignment] of this.activeJobs.entries()) {
				if (jobAssignment.workerId === worker.workerId) {
					orphanedJobs.push(jobAssignment);

					// Remove from active jobs
					this.activeJobs.delete(jobId);
					await this.redis.hdel("active_jobs", jobId);
				}
			}

			if (orphanedJobs.length > 0) {
				logger.error(
					`REDISTRIBUTING JOBS: Found ${orphanedJobs.length} orphaned jobs from disconnected worker`,
					{
						workerId: worker.workerId,
						orphanedJobIds: orphanedJobs.map((job) => job.jobId),
					}
				);

				// Requeue orphaned jobs with high priority at the front of the queue
				for (const jobAssignment of orphanedJobs) {
					const originalRequest = jobAssignment.request;

					// Mark as orphaned and set high priority
					const requeuedRequest: InferenceRequest = {
						...originalRequest,
						priority: "high", // Promote to high priority
						metadata: {
							...originalRequest.metadata,
							orphaned: true,
							originalWorkerId: worker.workerId,
							orphanedAt: new Date().toISOString(),
<<<<<<< HEAD
							requeueCount:
								(originalRequest.metadata?.requeueCount || 0) +
								1,
=======
							requeueCount: (originalRequest.metadata?.requeueCount || 0) + 1,
>>>>>>> 37ca8c95
						},
					};

					// Add to the front of the queue for immediate processing
					this.jobQueue.unshift(requeuedRequest);

					logger.warn(
						`Orphaned job requeued with high priority: ${jobAssignment.jobId}`,
						{
							originalWorkerId: worker.workerId,
<<<<<<< HEAD
							requeueCount:
								requeuedRequest.metadata?.requeueCount,
=======
							requeueCount: requeuedRequest.metadata?.requeueCount,
>>>>>>> 37ca8c95
							newPriority: requeuedRequest.priority,
						}
					);

					this.emit("job_orphaned", {
						jobAssignment,
						originalWorkerId: worker.workerId,
						requeuedRequest,
					});
				}

				// Update queue in Redis
<<<<<<< HEAD
				await this.redis.set(
					"job_queue",
					JSON.stringify(this.jobQueue)
				);
=======
				await this.redis.set("job_queue", JSON.stringify(this.jobQueue));
>>>>>>> 37ca8c95

				logger.warn(
					`Successfully requeued ${orphanedJobs.length} orphaned jobs from worker ${worker.workerId}`
				);
			}
		} catch (error) {
			logger.error("Failed to handle worker disconnection", error);
		}
	}

	private async waitForActiveJobs(): Promise<void> {
		const maxWaitTime = 30000; // 30 seconds
		const startTime = Date.now();

		while (this.activeJobs.size > 0 && Date.now() - startTime < maxWaitTime) {
			logger.info(
				`Waiting for ${this.activeJobs.size} active jobs to complete`
			);
			await new Promise((resolve) => setTimeout(resolve, 1000));
		}

		if (this.activeJobs.size > 0) {
			logger.warn(
				`Forcibly stopping with ${this.activeJobs.size} active jobs remaining`
			);
		}
	}

	// Public methods
	async addJob(request: InferenceRequest): Promise<void> {
		// Add to queue
		this.jobQueue.push(request);

		// Update queue in Redis
		await this.redis.set("job_queue", JSON.stringify(this.jobQueue));

		this.emit("job_queued", request);
		logger.job(request.id, "Job added to queue", {
			model: request.model,
			priority: request.priority,
			queueSize: this.jobQueue.length,
		});
	}

	async submitAndWait(request: InferenceRequest): Promise<InferenceResponse> {
		return new Promise(async (resolve, reject) => {
			const timeout = setTimeout(() => {
				reject(
					new Error(`Job ${request.id} timed out after ${request.timeout}ms`)
				);
			}, request.timeout || config.jobs.timeout);

			try {
				// Subscribe to job completion for this specific request
				const resultChannel = `job:result:${request.id}`;

				const handleResult = (message: string) => {
					try {
						const data = JSON.parse(message);

						if (data.jobId === request.id) {
							clearTimeout(timeout);
							this.redis.unsubscribe(resultChannel);

							if (data.error) {
								reject(new Error(data.error));
							} else {
								resolve(data.result);
							}
						}
					} catch (error) {
						logger.error("Failed to parse job result", error);
					}
				};

				// Subscribe to results before submitting the job
				await this.redis.subscribe(resultChannel, handleResult);

				// Submit the job
				await this.addJob(request);

				logger.job(request.id, "Job submitted and waiting for result", {
					timeout: request.timeout,
				});
			} catch (error) {
				clearTimeout(timeout);
				reject(error);
			}
		});
	}

	async submitStreamingJob(
		request: InferenceRequest,
		onChunk: (chunk: any) => void,
		onComplete: (result: InferenceResponse) => void,
		onError: (error: Error) => void
	): Promise<void> {
		try {
			// Subscribe to streaming updates for this specific request
			const streamChannel = `job:stream:${request.id}`;
			const resultChannel = `job:result:${request.id}`;

			logger.debug("Setting up streaming subscriptions", {
				streamChannel,
				resultChannel,
				requestId: request.id,
			});

			const timeout = setTimeout(() => {
<<<<<<< HEAD
				logger.warn(
					"Streaming job timed out, cleaning up subscriptions",
					{
						requestId: request.id,
						timeout: request.timeout || config.jobs.timeout,
					}
				);
=======
				logger.warn("Streaming job timed out, cleaning up subscriptions", {
					requestId: request.id,
					timeout: request.timeout || config.jobs.timeout,
				});
>>>>>>> 37ca8c95
				try {
					this.redis.unsubscribe(streamChannel);
				} catch (error) {
					logger.error("Failed to unsubscribe from streamChannel", {
						streamChannel,
						requestId: request.id,
						error,
					});
				}
				try {
					this.redis.unsubscribe(resultChannel);
				} catch (error) {
					logger.error("Failed to unsubscribe from resultChannel", {
						resultChannel,
						requestId: request.id,
						error,
					});
				}
				onError(
					new Error(
						`Streaming job ${request.id} timed out after ${request.timeout || config.jobs.timeout}ms`
					)
				);
			}, request.timeout || config.jobs.timeout);

			const handleStreamChunk = (message: string) => {
				try {
					logger.debug("JobScheduler received stream chunk", {
						message: message.substring(0, 200),
						messageLength: message.length,
						requestId: request.id,
					});

					const data = JSON.parse(message);
					logger.debug("Parsed stream chunk data", {
						jobId: data.jobId,
						requestId: request.id,
						hasChunk: !!data.chunk,
					});

					if (data.jobId === request.id) {
						logger.debug("Processing stream chunk for job", {
							jobId: data.jobId,
<<<<<<< HEAD
							chunkResponse:
								data.chunk?.response || "No response",
=======
							chunkResponse: data.chunk?.response || "No response",
>>>>>>> 37ca8c95
							chunkDone: data.chunk?.done,
						});
						onChunk(data.chunk);
					} else {
						logger.debug("Ignoring chunk for different job", {
							receivedJobId: data.jobId,
							expectedJobId: request.id,
						});
					}
				} catch (error) {
					logger.error("Failed to parse streaming chunk", error);
				}
			};

			const handleResult = (message: string) => {
				try {
					const data = JSON.parse(message);
					if (data.jobId === request.id) {
						clearTimeout(timeout);
						try {
							this.redis.unsubscribe(streamChannel);
						} catch (error) {
<<<<<<< HEAD
							logger.error("Failed to unsubscribe from streamChannel in handleResult", {
								streamChannel,
								error,
							});
=======
							logger.error(
								"Failed to unsubscribe from streamChannel in handleResult",
								{
									streamChannel,
									error,
								}
							);
>>>>>>> 37ca8c95
						}
						try {
							this.redis.unsubscribe(resultChannel);
						} catch (error) {
<<<<<<< HEAD
							logger.error("Failed to unsubscribe from resultChannel in handleResult", {
								resultChannel,
								error,
							});
=======
							logger.error(
								"Failed to unsubscribe from resultChannel in handleResult",
								{
									resultChannel,
									error,
								}
							);
>>>>>>> 37ca8c95
						}

						if (data.error) {
							onError(new Error(data.error));
						} else {
							onComplete(data.result);
						}
					}
				} catch (error) {
					logger.error("Failed to parse streaming result", error);
				}
			};

			// Subscribe to both streaming chunks and final result
			logger.debug("Subscribing to Redis channels", {
				streamChannel,
				resultChannel,
				requestId: request.id,
			});

			await this.redis.subscribe(streamChannel, handleStreamChunk);
			logger.debug("Subscribed to stream channel", { streamChannel });

			await this.redis.subscribe(resultChannel, handleResult);
			logger.debug("Subscribed to result channel", { resultChannel });

			// Submit the job
			await this.addJob(request);

			logger.job(request.id, "Streaming job submitted", {
				timeout: request.timeout,
				streamChannel,
				resultChannel,
			});
		} catch (error) {
<<<<<<< HEAD
			onError(
				error instanceof Error ? error : new Error("Unknown error")
			);
=======
			onError(error instanceof Error ? error : new Error("Unknown error"));
>>>>>>> 37ca8c95
		}
	}

	getQueuedJobCount(): number {
		return this.jobQueue.length;
	}

	getActiveJobCount(): number {
		return this.activeJobs.size;
	}

	getJobQueue(): InferenceRequest[] {
		return [...this.jobQueue];
	}

	getActiveJobs(): JobAssignment[] {
		return Array.from(this.activeJobs.values());
	}

	async cancelJob(jobId: string): Promise<boolean> {
		// Check if job is in queue
		const queueIndex = this.jobQueue.findIndex((job) => job.id === jobId);
		if (queueIndex !== -1) {
			this.jobQueue.splice(queueIndex, 1);
			await this.redis.set("job_queue", JSON.stringify(this.jobQueue));
			logger.job(jobId, "Job cancelled from queue");
			return true;
		}

		// Check if job is active
		const activeJob = this.activeJobs.get(jobId);
		if (activeJob) {
			// Notify worker to cancel
			await this.redis.publish(
				`worker:${activeJob.workerId}:job`,
				JSON.stringify({
					type: "job_cancellation",
					jobId,
				})
			);

			// Remove from active jobs
			this.activeJobs.delete(jobId);
			await this.redis.hdel("active_jobs", jobId);

			// Mark worker as available
			await this.workerRegistry.markWorkerAvailable(activeJob.workerId);

			logger.job(jobId, "Active job cancelled");
			return true;
		}

		return false;
	}
}<|MERGE_RESOLUTION|>--- conflicted
+++ resolved
@@ -139,13 +139,7 @@
 			return;
 		}
 
-<<<<<<< HEAD
-		logger.info(
-			`Processing job queue: ${this.jobQueue.length} jobs waiting`
-		);
-=======
 		logger.info(`Processing job queue: ${this.jobQueue.length} jobs waiting`);
->>>>>>> 37ca8c95
 
 		// Sort jobs by priority
 		this.jobQueue.sort((a, b) => {
@@ -169,13 +163,7 @@
 			const worker = this.selectWorkerForJob(job);
 
 			if (worker) {
-<<<<<<< HEAD
-				logger.info(
-					`Assigning job ${job.id} to worker ${worker.workerId}`
-				);
-=======
 				logger.info(`Assigning job ${job.id} to worker ${worker.workerId}`);
->>>>>>> 37ca8c95
 				const wasAssigned = await this.assignJobToWorker(job, worker);
 				if (wasAssigned) {
 					processedJobs.push(job.id);
@@ -185,21 +173,6 @@
 					);
 				}
 			} else {
-<<<<<<< HEAD
-				logger.warn(
-					`No suitable worker found for job ${job.id} (model: ${job.model})`
-				);
-
-				// Log available workers for debugging
-				const availableWorkers =
-					this.workerRegistry.getAvailableWorkers();
-				const modelWorkers = this.workerRegistry.getWorkersByModel(
-					job.model
-				);
-				logger.warn(
-					`Available workers: ${availableWorkers.length}, Workers with model ${job.model}: ${modelWorkers.length}`
-				);
-=======
 				// Check if there are workers with the required model that are just busy
 				const modelWorkers = this.workerRegistry.getWorkersByModel(job.model);
 				const busyModelWorkers = modelWorkers.filter(
@@ -228,7 +201,6 @@
 						`No suitable worker found for job ${job.id} (model: ${job.model}) - no workers have this model or all are offline`
 					);
 				}
->>>>>>> 37ca8c95
 			}
 		}
 
@@ -258,28 +230,14 @@
 
 			// If job has been assigned for more than 10 seconds, check if worker is still alive
 			if (timeSinceAssigned > orphanCheckThreshold) {
-<<<<<<< HEAD
-				const worker = this.workerRegistry.getWorker(
-					jobAssignment.workerId
-				);
-=======
 				const worker = this.workerRegistry.getWorker(jobAssignment.workerId);
->>>>>>> 37ca8c95
 
 				if (!worker) {
 					// Worker no longer exists, orphan the job immediately
 					logger.error(
 						`Job ${jobId} orphaned - worker ${jobAssignment.workerId} no longer exists`
 					);
-<<<<<<< HEAD
-					await this.orphanJob(
-						jobId,
-						jobAssignment,
-						"worker_not_found"
-					);
-=======
 					await this.orphanJob(jobId, jobAssignment, "worker_not_found");
->>>>>>> 37ca8c95
 					continue;
 				}
 
@@ -292,15 +250,7 @@
 					logger.error(
 						`Job ${jobId} orphaned - worker ${jobAssignment.workerId} not responding (${timeSinceHeartbeat}ms since last heartbeat)`
 					);
-<<<<<<< HEAD
-					await this.orphanJob(
-						jobId,
-						jobAssignment,
-						"worker_not_responding"
-					);
-=======
 					await this.orphanJob(jobId, jobAssignment, "worker_not_responding");
->>>>>>> 37ca8c95
 				}
 			}
 		}
@@ -317,19 +267,9 @@
 			await this.redis.hdel("active_jobs", jobId);
 
 			// Mark worker as available (if it still exists)
-<<<<<<< HEAD
-			const worker = this.workerRegistry.getWorker(
-				jobAssignment.workerId
-			);
-			if (worker) {
-				await this.workerRegistry.markWorkerAvailable(
-					jobAssignment.workerId
-				);
-=======
 			const worker = this.workerRegistry.getWorker(jobAssignment.workerId);
 			if (worker) {
 				await this.workerRegistry.markWorkerAvailable(jobAssignment.workerId);
->>>>>>> 37ca8c95
 			}
 
 			// Create orphaned request with high priority
@@ -342,12 +282,7 @@
 					originalWorkerId: jobAssignment.workerId,
 					orphanedAt: new Date().toISOString(),
 					orphanReason: reason,
-<<<<<<< HEAD
-					requeueCount:
-						(jobAssignment.request.metadata?.requeueCount || 0) + 1,
-=======
 					requeueCount: (jobAssignment.request.metadata?.requeueCount || 0) + 1,
->>>>>>> 37ca8c95
 				},
 			};
 
@@ -430,13 +365,7 @@
 	): Promise<boolean> {
 		try {
 			// Double-check that worker is still available before assignment
-<<<<<<< HEAD
-			const currentWorker = this.workerRegistry.getWorker(
-				worker.workerId
-			);
-=======
 			const currentWorker = this.workerRegistry.getWorker(worker.workerId);
->>>>>>> 37ca8c95
 			if (!currentWorker) {
 				logger.warn(
 					`Worker ${worker.workerId} no longer available, cannot assign job ${job.id}`
@@ -445,13 +374,7 @@
 			}
 
 			// Check if worker has responded recently
-<<<<<<< HEAD
-			const lastHeartbeat = new Date(
-				currentWorker.lastHeartbeat
-			).getTime();
-=======
 			const lastHeartbeat = new Date(currentWorker.lastHeartbeat).getTime();
->>>>>>> 37ca8c95
 			const timeSinceHeartbeat = Date.now() - lastHeartbeat;
 
 			if (timeSinceHeartbeat > 10000) {
@@ -671,13 +594,7 @@
 							orphaned: true,
 							originalWorkerId: worker.workerId,
 							orphanedAt: new Date().toISOString(),
-<<<<<<< HEAD
-							requeueCount:
-								(originalRequest.metadata?.requeueCount || 0) +
-								1,
-=======
 							requeueCount: (originalRequest.metadata?.requeueCount || 0) + 1,
->>>>>>> 37ca8c95
 						},
 					};
 
@@ -688,12 +605,7 @@
 						`Orphaned job requeued with high priority: ${jobAssignment.jobId}`,
 						{
 							originalWorkerId: worker.workerId,
-<<<<<<< HEAD
-							requeueCount:
-								requeuedRequest.metadata?.requeueCount,
-=======
 							requeueCount: requeuedRequest.metadata?.requeueCount,
->>>>>>> 37ca8c95
 							newPriority: requeuedRequest.priority,
 						}
 					);
@@ -706,14 +618,7 @@
 				}
 
 				// Update queue in Redis
-<<<<<<< HEAD
-				await this.redis.set(
-					"job_queue",
-					JSON.stringify(this.jobQueue)
-				);
-=======
 				await this.redis.set("job_queue", JSON.stringify(this.jobQueue));
->>>>>>> 37ca8c95
 
 				logger.warn(
 					`Successfully requeued ${orphanedJobs.length} orphaned jobs from worker ${worker.workerId}`
@@ -823,20 +728,10 @@
 			});
 
 			const timeout = setTimeout(() => {
-<<<<<<< HEAD
-				logger.warn(
-					"Streaming job timed out, cleaning up subscriptions",
-					{
-						requestId: request.id,
-						timeout: request.timeout || config.jobs.timeout,
-					}
-				);
-=======
 				logger.warn("Streaming job timed out, cleaning up subscriptions", {
 					requestId: request.id,
 					timeout: request.timeout || config.jobs.timeout,
 				});
->>>>>>> 37ca8c95
 				try {
 					this.redis.unsubscribe(streamChannel);
 				} catch (error) {
@@ -880,12 +775,7 @@
 					if (data.jobId === request.id) {
 						logger.debug("Processing stream chunk for job", {
 							jobId: data.jobId,
-<<<<<<< HEAD
-							chunkResponse:
-								data.chunk?.response || "No response",
-=======
 							chunkResponse: data.chunk?.response || "No response",
->>>>>>> 37ca8c95
 							chunkDone: data.chunk?.done,
 						});
 						onChunk(data.chunk);
@@ -908,12 +798,6 @@
 						try {
 							this.redis.unsubscribe(streamChannel);
 						} catch (error) {
-<<<<<<< HEAD
-							logger.error("Failed to unsubscribe from streamChannel in handleResult", {
-								streamChannel,
-								error,
-							});
-=======
 							logger.error(
 								"Failed to unsubscribe from streamChannel in handleResult",
 								{
@@ -921,17 +805,10 @@
 									error,
 								}
 							);
->>>>>>> 37ca8c95
 						}
 						try {
 							this.redis.unsubscribe(resultChannel);
 						} catch (error) {
-<<<<<<< HEAD
-							logger.error("Failed to unsubscribe from resultChannel in handleResult", {
-								resultChannel,
-								error,
-							});
-=======
 							logger.error(
 								"Failed to unsubscribe from resultChannel in handleResult",
 								{
@@ -939,7 +816,6 @@
 									error,
 								}
 							);
->>>>>>> 37ca8c95
 						}
 
 						if (data.error) {
@@ -975,13 +851,7 @@
 				resultChannel,
 			});
 		} catch (error) {
-<<<<<<< HEAD
-			onError(
-				error instanceof Error ? error : new Error("Unknown error")
-			);
-=======
 			onError(error instanceof Error ? error : new Error("Unknown error"));
->>>>>>> 37ca8c95
 		}
 	}
 
