import { Router, Request, Response } from "express";
import { v4 as uuidv4 } from "uuid";
import Joi from "joi";
import { JobScheduler } from "@/services/JobScheduler";
import { WorkerRegistry } from "@/services/WorkerRegistry";
import { logger } from "@/utils/logger";
import { asyncHandler, createError } from "@/middleware/errorHandler";
import { InferenceRequest } from "@/types";

export const inferenceRoutes = (
	jobScheduler: JobScheduler,
	workerRegistry: WorkerRegistry
): Router => {
	const router = Router();

	// Validation schema for inference requests
	const inferenceRequestSchema = Joi.object({
		model: Joi.string().required(),
		prompt: Joi.string().required().max(100000), // 100KB max prompt
		stream: Joi.boolean().default(false),
		options: Joi.object({
			temperature: Joi.number().min(0).max(2).default(0.8),
			top_k: Joi.number().integer().min(1).max(100).default(40),
			top_p: Joi.number().min(0).max(1).default(0.9),
			num_predict: Joi.number().integer().min(-1).max(4096).default(128),
			stop: Joi.array().items(Joi.string()).max(10),
			seed: Joi.number().integer(),
		}).default({}),
		priority: Joi.string().valid("high", "medium", "low").default("medium"),
		timeout: Joi.number().integer().min(1000).max(600000).default(300000), // 5 minutes default
		metadata: Joi.object().default({}),
	});

	// Submit inference request
	router.post(
		"/",
		asyncHandler(async (req: Request, res: Response) => {
			// Validate request body
			const { error, value: validatedData } = inferenceRequestSchema.validate(
				req.body
			);
			if (error) {
				throw createError(
					`Validation error: ${error.details[0]?.message}`,
					400
				);
			}

			// Check if model is available across the worker network
			const availableModels = workerRegistry.getAllAvailableModels();
			if (!availableModels.includes(validatedData.model)) {
				throw createError(
					`Model '${validatedData.model}' is not available on any worker`,
					400
				);
			}

			// Check if there are available workers for this model
			const availableWorkers = workerRegistry.getAvailableWorkersByModel(
				validatedData.model
			);
			if (availableWorkers.length === 0) {
				throw createError(
					`No available workers for model '${validatedData.model}'`,
					503
				);
			}

			// Create inference request
			const inferenceRequest: InferenceRequest = {
				id: uuidv4(),
				model: validatedData.model,
				prompt: validatedData.prompt,
				stream: validatedData.stream,
				options: validatedData.options,
				priority: validatedData.priority,
				timeout: validatedData.timeout,
				metadata: {
					...validatedData.metadata,
					submittedAt: new Date().toISOString(),
					clientIp: req.ip,
					userAgent: req.get("User-Agent"),
				},
			};

			logger.job(inferenceRequest.id, "Inference request submitted", {
				model: inferenceRequest.model,
				priority: inferenceRequest.priority,
				promptLength: inferenceRequest.prompt?.length || 0,
				availableWorkers: availableWorkers.length,
			});

			try {
				// Submit job and wait for completion
<<<<<<< HEAD
				const result = await jobScheduler.submitAndWait(
					inferenceRequest
				);
=======
				const result = await jobScheduler.submitAndWait(inferenceRequest);
>>>>>>> 37ca8c95

				// Return the actual response from worker
				res.status(200).json({
					id: inferenceRequest.id,
					model: result.model,
					created_at: result.created_at,
					response: result.response,
					done: result.done,
					context: result.context,
					total_duration: result.total_duration,
					load_duration: result.load_duration,
					prompt_eval_count: result.prompt_eval_count,
					prompt_eval_duration: result.prompt_eval_duration,
					eval_count: result.eval_count,
					eval_duration: result.eval_duration,
					timestamp: new Date().toISOString(),
				});
			} catch (error) {
				logger.job(inferenceRequest.id, "Inference request failed", {
					error: error instanceof Error ? error.message : "Unknown error",
				});

				if (error instanceof Error) {
					throw createError(error.message, 500);
				} else {
					throw createError("Unknown error occurred", 500);
				}
			}
		})
	);

	// Get inference status
	router.get(
		"/:id/status",
		asyncHandler(async (req: Request, res: Response) => {
			const { id } = req.params;

			// Check if job is in queue
			const queuedJobs = jobScheduler.getJobQueue();
			const queuedJob = queuedJobs.find((job) => job.id === id);

			if (queuedJob) {
				res.json({
					id,
					status: "queued",
					position: queuedJobs.indexOf(queuedJob) + 1,
					priority: queuedJob.priority,
					timestamp: new Date().toISOString(),
				});
				return;
			}

			// Check if job is active
			const activeJobs = jobScheduler.getActiveJobs();
			const activeJob = activeJobs.find((job) => job.jobId === id);

			if (activeJob) {
				res.json({
					id,
					status: "processing",
					workerId: activeJob.workerId,
					assignedAt: activeJob.assignedAt,
					timeout: activeJob.timeout,
					timestamp: new Date().toISOString(),
				});
				return;
			}

			// Job not found
			throw createError("Job not found", 404);
		})
	);

	// Cancel inference request
	router.delete(
		"/:id",
		asyncHandler(async (req: Request, res: Response) => {
			const { id } = req.params;

			if (!id) {
				throw createError("Job ID is required", 400);
			}

			const cancelled = await jobScheduler.cancelJob(id);

			if (cancelled) {
				logger.job(id, "Inference request cancelled");
				res.json({
					id,
					status: "cancelled",
					timestamp: new Date().toISOString(),
				});
			} else {
				throw createError("Job not found or cannot be cancelled", 404);
			}
		})
	);

	// Get available models across all workers
	router.get(
		"/models",
		asyncHandler(async (req: Request, res: Response) => {
			const models = new Map<
				string,
				{
					name: string;
					workers: number;
					availableWorkers: number;
					totalSize?: number;
				}
			>();

			// Aggregate model information from all workers
			const allWorkers = workerRegistry.getAllWorkers();

			for (const worker of allWorkers) {
				for (const model of worker.capabilities.availableModels) {
					const existing = models.get(model.name);

					if (existing) {
						existing.workers++;
						if (
							worker.status === "online" &&
							worker.currentJobs < worker.capabilities.maxConcurrentTasks
						) {
							existing.availableWorkers++;
						}
					} else {
						models.set(model.name, {
							name: model.name,
							workers: 1,
							availableWorkers:
								worker.status === "online" &&
								worker.currentJobs < worker.capabilities.maxConcurrentTasks
									? 1
									: 0,
							totalSize: model.size,
						});
					}
				}
			}

			const modelList = Array.from(models.values()).sort((a, b) =>
				a.name.localeCompare(b.name)
			);

			res.json({
				models: modelList,
				count: modelList.length,
				totalWorkers: allWorkers.length,
				onlineWorkers: workerRegistry.getOnlineWorkerCount(),
				timestamp: new Date().toISOString(),
			});
		})
	);

	// Get queue statistics
	router.get(
		"/queue",
		asyncHandler(async (req: Request, res: Response) => {
			const queuedJobs = jobScheduler.getJobQueue();
			const activeJobs = jobScheduler.getActiveJobs();

			res.json({
				queue: {
					count: queuedJobs.length,
					jobs: queuedJobs.map((job, index) => ({
						id: job.id,
						model: job.model,
						priority: job.priority,
						position: index + 1,
					})),
				},
				active: {
					count: activeJobs.length,
					jobs: activeJobs.map((job) => ({
						id: job.jobId,
						model: job.request.model,
						workerId: job.workerId,
						assignedAt: job.assignedAt,
					})),
				},
				workers: {
					total: workerRegistry.getWorkerCount(),
					online: workerRegistry.getOnlineWorkerCount(),
					available: workerRegistry.getAvailableWorkerCount(),
				},
				timestamp: new Date().toISOString(),
			});
		})
	);

	return router;
};<|MERGE_RESOLUTION|>--- conflicted
+++ resolved
@@ -92,13 +92,7 @@
 
 			try {
 				// Submit job and wait for completion
-<<<<<<< HEAD
-				const result = await jobScheduler.submitAndWait(
-					inferenceRequest
-				);
-=======
 				const result = await jobScheduler.submitAndWait(inferenceRequest);
->>>>>>> 37ca8c95
 
 				// Return the actual response from worker
 				res.status(200).json({
